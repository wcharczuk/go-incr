package incr

import (
	"context"
	"fmt"
	"testing"

	"github.com/wcharczuk/go-incr/testutil"
)

func Test_Bind_basic(t *testing.T) {
	ctx := testContext()
	g := New()

	bindVar := Var(g, "a")
	bindVar.Node().SetLabel("bindVar")

	av := Var(g, "a-value")
	av.Node().SetLabel("av")
	a0 := Map(g, av, ident)
	a0.Node().SetLabel("a0")
	a1 := Map(g, a0, ident)
	a1.Node().SetLabel("a1")

	bv := Var(g, "b-value")
	bv.Node().SetLabel("bv")
	b0 := Map(g, bv, ident)
	b0.Node().SetLabel("b0")
	b1 := Map(g, b0, ident)
	b1.Node().SetLabel("b1")
	b2 := Map(g, b1, ident)
	b2.Node().SetLabel("b2")

	bind := Bind(g, bindVar, func(_ Scope, which string) Incr[string] {
		if which == "a" {
			return a1
		}
		if which == "b" {
			return b2
		}
		return nil
	})

	bind.Node().SetLabel("bind")

	testutil.Matches(t, "bind\\[(.*)\\]:bind", bind.String())

	s0 := Return(g, "hello")
	s0.Node().SetLabel("s0")
	s1 := Map(g, s0, ident)
	s1.Node().SetLabel("s1")

	o := Map2(g, bind, s1, concat)
	o.Node().SetLabel("o")

	// we shouldn't have bind internals set up on construction
	testutil.Nil(t, bind.BindChange())
	testutil.Nil(t, bind.Bound())

	_ = Observe(g, o)

	// we shouldn't have bind internals set up after observation either
	testutil.Nil(t, bind.BindChange())
	testutil.Nil(t, bind.Bound())

	var err error
	testutil.Equal(t, 0, bindVar.Node().height)
	testutil.Equal(t, 0, s0.Node().height)
	testutil.Equal(t, 1, s1.Node().height)

	testutil.Equal(t, 1, bind.Node().height)
	testutil.Equal(t, 2, o.Node().height)

	testutil.Equal(t, true, g.Has(bindVar))
	testutil.Equal(t, true, g.Has(s0))
	testutil.Equal(t, true, g.Has(s1))
	testutil.Equal(t, true, g.Has(bind))
	testutil.Equal(t, true, g.Has(o))

	testutil.Equal(t, true, g.Has(av))
	testutil.Equal(t, true, g.isNecessary(av))
	testutil.Equal(t, true, g.Has(a0))
	testutil.Equal(t, true, g.isNecessary(a0))
	testutil.Equal(t, true, g.Has(a1))
	testutil.Equal(t, false, g.isNecessary(a1))

	testutil.Equal(t, true, g.Has(bv))
	testutil.Equal(t, true, g.Has(b0))
	testutil.Equal(t, true, g.Has(b1))
	testutil.Equal(t, true, g.Has(b2))

	err = g.Stabilize(ctx)
	testutil.Nil(t, err)

	_ = dumpDot(g, homedir("bind_basic_00.png"))

	bindChange := bind.BindChange()
	scope, _ := bind.Scope().(*bindScope)
	bound := bind.Bound()

	testutil.NotNil(t, bindChange)
	testutil.NotNil(t, bound)
	testutil.NotNil(t, scope)

	testutil.Equal(t, true, hasKey(bindChange.Node().parents, bindVar.Node().ID()))
	testutil.Equal(t, true, hasKey(bindChange.Node().children, a1.Node().ID()))
	testutil.Equal(t, false, hasKey(bindChange.Node().children, b1.Node().ID()))

	testutil.Equal(t, bind.Node().id, scope.bind.Node().id)
	testutil.Empty(t, scope.rhsNodes)

	testutil.Equal(t, a1.Node().id, bound.Node().id)

	testutil.Equal(t, 1, bind.Node().boundAt)
	testutil.Equal(t, 1, bind.Node().changedAt)
	testutil.Equal(t, 1, a1.Node().changedAt)

	testutil.Equal(t, 0, bindVar.Node().height)
	testutil.Equal(t, 0, s0.Node().height)
	testutil.Equal(t, 1, s1.Node().height)

	testutil.Equal(t, 0, av.Node().height)
	testutil.Equal(t, 1, a0.Node().height)
	testutil.Equal(t, 2, a1.Node().height)

	testutil.Equal(t, 3, bind.Node().height)
	testutil.Equal(t, 4, o.Node().height)

	testutil.Equal(t, true, g.Has(bindVar))
	testutil.Equal(t, true, g.Has(s0))
	testutil.Equal(t, true, g.Has(s1))
	testutil.Equal(t, true, g.Has(bind))
	testutil.Equal(t, true, g.Has(o))

	testutil.Equal(t, true, g.Has(av))
	testutil.Equal(t, true, g.Has(a0))
	testutil.Equal(t, true, g.Has(a1))
	testutil.Equal(t, true, g.isNecessary(a1))

	testutil.Equal(t, true, g.Has(bv))
	testutil.Equal(t, true, g.Has(b0))
	testutil.Equal(t, true, g.Has(b1))
	testutil.Equal(t, true, g.Has(b2))
	testutil.Equal(t, false, g.isNecessary(b2))

	testutil.Equal(t, "a-value", av.Value())
	testutil.Equal(t, "a-value", bind.Value())
	testutil.Equal(t, "a-valuehello", o.Value())

	bindVar.Set("b")
	err = g.Stabilize(ctx)
	testutil.Nil(t, err)

	err = dumpDot(g, homedir("bind_basic_01.png"))
	testutil.Nil(t, err)

	bindChange01 := bind.BindChange()
	bound01 := bind.Bound()
	scope01, _ := bind.Scope().(*bindScope)

	// testutil.Equal(t, bindChange.Node().id, bindChange01.Node().id)
	testutil.Equal(t, true, hasKey(bindChange01.Node().parents, bindVar.Node().ID()))
	testutil.Equal(t, false, hasKey(bindChange01.Node().children, a1.Node().ID()))
	testutil.Equal(t, true, hasKey(bindChange01.Node().children, b2.Node().ID()))

	testutil.Equal(t, b2.Node().id, bound01.Node().id)

	testutil.Equal(t, bind.Node().id, scope01.bind.Node().id)
	testutil.Empty(t, scope01.rhsNodes)

	testutil.Equal(t, 0, bindVar.Node().height)
	testutil.Equal(t, 0, s0.Node().height)
	testutil.Equal(t, 1, s1.Node().height)

	testutil.Equal(t, 0, av.Node().height)
	testutil.Equal(t, 1, a0.Node().height)
	testutil.Equal(t, 2, a1.Node().height)

	testutil.Equal(t, 0, bv.Node().height)
	testutil.Equal(t, 1, b0.Node().height)
	testutil.Equal(t, 2, b1.Node().height)
	testutil.Equal(t, 3, b2.Node().height)

	testutil.Equal(t, 4, bind.Node().height)
	testutil.Equal(t, 5, o.Node().height)

	testutil.Equal(t, true, g.Has(bindVar))
	testutil.Equal(t, true, g.Has(s0))
	testutil.Equal(t, true, g.Has(s1))
	testutil.Equal(t, true, g.Has(bind))
	testutil.Equal(t, true, g.Has(o))

<<<<<<< HEAD
	testutil.Equal(t, true, g.Has(av))
	testutil.Equal(t, true, g.Has(a0))
	testutil.Equal(t, true, g.Has(a1))
=======
	testutil.Equal(t, false, g.Has(av))
	testutil.Equal(t, false, g.Has(a0))
	testutil.Equal(t, false, g.Has(a1))
>>>>>>> da0bf08f

	testutil.Equal(t, true, g.Has(bv))
	testutil.Equal(t, true, g.Has(b0))
	testutil.Equal(t, true, g.Has(b1))
	testutil.Equal(t, true, g.Has(b2))

	testutil.Equal(t, "a-value", av.Value())
	testutil.Equal(t, "b-value", bv.Value())
	testutil.Equal(t, "b-valuehello", o.Value())

	bindVar.Set("neither")
	err = g.Stabilize(ctx)
	testutil.Nil(t, err)

	err = dumpDot(g, homedir("bind_basic_02.png"))
	testutil.Nil(t, err)

	bindChange = bind.BindChange()
	testutil.Nil(t, bindChange)

	testutil.Equal(t, 0, bindVar.Node().height)
	testutil.Equal(t, 0, s0.Node().height)
	testutil.Equal(t, 1, s1.Node().height)

	testutil.Equal(t, 0, av.Node().height)
	testutil.Equal(t, 1, a0.Node().height)
	testutil.Equal(t, 2, a1.Node().height)

	testutil.Equal(t, 0, bv.Node().height)
	testutil.Equal(t, 1, b0.Node().height)
	testutil.Equal(t, 2, b1.Node().height)
	testutil.Equal(t, 3, b2.Node().height)

	testutil.Equal(t, 4, bind.Node().height)
	testutil.Equal(t, 5, o.Node().height)

	testutil.Equal(t, true, g.Has(bindVar))
	testutil.Equal(t, true, g.Has(s0))
	testutil.Equal(t, true, g.Has(s1))
	testutil.Equal(t, true, g.Has(bind))
	testutil.Equal(t, true, g.Has(o))

<<<<<<< HEAD
	testutil.Equal(t, true, g.Has(av))
	testutil.Equal(t, true, g.Has(a0))
	testutil.Equal(t, true, g.Has(a1))

	testutil.Equal(t, true, g.Has(bv))
	testutil.Equal(t, true, g.Has(b0))
	testutil.Equal(t, true, g.Has(b1))
	testutil.Equal(t, true, g.Has(b2))
=======
	testutil.Equal(t, false, g.Has(av))
	testutil.Equal(t, false, g.Has(a0))
	testutil.Equal(t, false, g.Has(a1))

	testutil.Equal(t, false, g.Has(bv))
	testutil.Equal(t, false, g.Has(b0))
	testutil.Equal(t, false, g.Has(b1))
	testutil.Equal(t, false, g.Has(b2))
>>>>>>> da0bf08f

	testutil.Equal(t, "a-value", av.Value())
	testutil.Equal(t, "b-value", bv.Value())
	testutil.Equal(t, "hello", o.Value())
}

func Test_Bind_scopes(t *testing.T) {
	/*
		   {[
				let t1 = map ... in
		   		bind t2 ~f:(fun _ ->
		   			let t3 = map ... in
		   			map2 t1 t3 ~f:(...))
		   ]}

		   In this example, [t1] is created outside of [bind t2], whereas [t3] is created by the
		   right-hand side of [bind t2].  So, [t3] depends on [t2] (and has a greater height),
		   whereas [t1] does not.  And, in a stabilization in which [t2] changes, we are
		   guaranteed to not recompute the old [t3], but we have no such guarantee about [t1].
		   Furthermore, when [t2] changes, the old [t3] will be invalidated, whereas [t1] will
		   not.

	*/

	g := New()
	ctx := testContext()

	t1 := Map(g, Return(g, "t1"), mapAppend("-mapped"))
	t1.Node().SetLabel("t1")

	var rt3id, t3id, rid Identifier
	t2 := Bind(g, Return(g, "t2"), func(bs Scope, _ string) Incr[string] {
		rt3 := Return(bs, "t3")
		rt3id = rt3.Node().ID()
		t3 := Map(bs, rt3, mapAppend("-mapped"))
		t3.Node().SetLabel("t3")
		t3id = t3.Node().ID()
		r := Map2(bs, t1, t3, concat)
		rid = r.Node().ID()
		return r
	})
	t2.Node().SetLabel("t2")

	o := Observe(g, t2)

	err := g.Stabilize(ctx)
	testutil.Nil(t, err)
	testutil.Equal(t, "t1-mappedt3-mapped", o.Value())
	testutil.NotNil(t, t1.Node().createdIn)
	testutil.Equal(t, true, t1.Node().createdIn.isRootScope())

	scope := t2.(*bindIncr[string, string]).scope
	testutil.NotNil(t, scope)

	testutil.Equal(t, t2.Node().ID(), scope.bind.Node().ID())

	testutil.Equal(t, 3, len(scope.rhsNodes))

	testutil.Equal(t, true, hasKey(scope.rhsNodes, rt3id))
	testutil.Equal(t, true, hasKey(scope.rhsNodes, t3id))
	testutil.Equal(t, true, hasKey(scope.rhsNodes, rid))
}

func Test_Bind_necessary(t *testing.T) {
	/*
		We need to unobserve nodes such that a node isn't fully unobserved as long as there is a valid
		path from an observer to that node *somewhere*.
	*/

	ctx := testContext()
	g := New()

	root := Var(g, "hello")
	root.Node().SetLabel("root")

	ma00 := Map(g, root, ident)
	ma00.Node().SetLabel("ma00")
	mb00 := Map(g, Return(g, "not-hello"), ident)
	mb00.Node().SetLabel("mb00")

	b0v := Var(g, "a")
	b0v.Node().SetLabel("b0v")
	b0 := Bind(g, b0v, func(_ Scope, v string) Incr[string] {
		if v == "a" {
			return ma00
		}
		return mb00
	})
	b0.Node().SetLabel("b0")

	ma01 := Map(g, root, ident)
	ma01.Node().SetLabel("ma01")
	mb01 := Map(g, Return(g, "not-hello"), ident)
	mb01.Node().SetLabel("mb01")
	b1v := Var(g, "a")
	b1v.Node().SetLabel("b1v")
	b1 := Bind(g, b1v, func(_ Scope, v string) Incr[string] {
		if v == "a" {
			return ma01
		}
		return mb01
	})
	b1.Node().SetLabel("b1")
	m2 := Map2(g, b0, b1, concat)
	m2.Node().SetLabel("join")
	o := Observe(g, m2)

	testutil.Equal(t, true, hasKey(m2.Node().children, o.Node().id))

	err := g.Stabilize(ctx)
	testutil.Nil(t, err)
	testutil.Equal(t, "hellohello", o.Value())

	testutil.Equal(t, true, hasKey(m2.Node().children, o.Node().id))

	_ = dumpDot(g, homedir("bind_necessary_00.png"))

	b0v.Set("b")
	err = g.Stabilize(ctx)
	testutil.Nil(t, err)

	_ = dumpDot(g, homedir("bind_necessary_01.png"))

	testutil.Equal(t, true, g.Has(root))
}

func Test_Bind_unbindConflict(t *testing.T) {
	/*
		We need to unbind such that if another node is returning
		a shared node we don't unbind that node's "reference" to the node.
	*/
	g := New()
	root := Var(g, "hello")
	root.Node().SetLabel("root")

	ma := Map(g, root, ident)
	ma.Node().SetLabel("ma")
	mb := Map(g, Return(g, "not-hello"), ident)
	mb.Node().SetLabel("mb")

	b0v := Var(g, "a")
	b0v.Node().SetLabel("b0v")
	b0 := Bind(g, b0v, func(_ Scope, v string) Incr[string] {
		if v == "a" {
			return ma
		}
		return mb
	})
	b0.Node().SetLabel("b0")

	b1v := Var(g, "a")
	b1v.Node().SetLabel("b1v")
	b1 := Bind(g, b1v, func(_ Scope, v string) Incr[string] {
		if v == "a" {
			return ma
		}
		return mb
	})
	b1.Node().SetLabel("b1")
	m2 := Map2(g, b0, b1, concat)
	m2.Node().SetLabel("join")
	o := Observe(g, m2)

	err := g.Stabilize(testContext())
	testutil.Nil(t, err)
	testutil.Equal(t, "hellohello", o.Value())

	_ = dumpDot(g, homedir("bind_unbind_confict_00.png"))

	b0v.Set("b")
	err = g.Stabilize(testContext())
	testutil.Nil(t, err)

	_ = dumpDot(g, homedir("bind_unbind_conflict_01.png"))

	testutil.Equal(t, true, g.Has(ma))
}

func Test_Bind_rebind(t *testing.T) {
	/*
		The goal here is to stress the narrow case that
		if you stabilize a bind twice, but the returned rhs
		is the same, nothing really should happen.
	*/
	ctx := testContext()
	g := New()

	bindVar := Var(g, "a")
	bindVar.Node().SetLabel("bindVar")

	av := Var(g, "a-value")
	av.Node().SetLabel("av")
	a0 := Map(g, av, ident)
	a0.Node().SetLabel("a0")
	a1 := Map(g, a0, ident)
	a1.Node().SetLabel("a1")

	bv := Var(g, "b-value")
	bv.Node().SetLabel("bv")
	b0 := Map(g, bv, ident)
	b0.Node().SetLabel("b0")
	b1 := Map(g, b0, ident)
	b1.Node().SetLabel("b1")
	b2 := Map(g, b1, ident)
	b2.Node().SetLabel("b2")

	bind := Bind(g, bindVar, func(_ Scope, which string) Incr[string] {
		if which == "a" {
			return a1
		}
		if which == "b" {
			return b2
		}
		return nil
	})

	bind.Node().SetLabel("bind")

	testutil.Matches(t, "bind\\[(.*)\\]:bind", bind.String())

	s0 := Return(g, "hello")
	s0.Node().SetLabel("s0")
	s1 := Map(g, s0, ident)
	s1.Node().SetLabel("s1")

	o := Map2(g, bind, s1, func(a, b string) string {
		return concat(a, b)
	})
	o.Node().SetLabel("o")

	var childRecomputes int
	o.Node().OnUpdate(func(_ context.Context) {
		childRecomputes++
	})

	_ = Observe(g, o)

	var err error
	err = g.Stabilize(ctx)
	testutil.Nil(t, err)
	testutil.Equal(t, 1, bind.Node().boundAt)
	testutil.Equal(t, 1, childRecomputes)

	testutil.Equal(t, "a-value", av.Value())
	testutil.Equal(t, "b-value", bv.Value())
	testutil.Equal(t, "a-valuehello", o.Value())

	bindVar.Set("a")

	err = g.Stabilize(ctx)
	testutil.Nil(t, err)
	testutil.Equal(t, 1, bind.Node().boundAt)
	testutil.Equal(t, 1, childRecomputes)

	testutil.Equal(t, "a-value", av.Value())
	testutil.Equal(t, "b-value", bv.Value())
	testutil.Equal(t, "a-valuehello", o.Value())
}

func Test_Bind_error(t *testing.T) {
	ctx := testContext()
	g := New()

	v0 := Var(g, "a")
	bind := BindContext(g, v0, func(_ context.Context, _ Scope, which string) (Incr[string], error) {
		return nil, fmt.Errorf("this is just a test")
	})
	bind.Node().SetLabel("bind")
	var gotError error
	bind.Node().OnError(func(_ context.Context, err error) {
		gotError = err
	})

	o := Map(g, bind, ident)

	_ = Observe(g, o)
	err := g.Stabilize(ctx)
	testutil.NotNil(t, err)
	testutil.Equal(t, "this is just a test", err.Error())
	testutil.Equal(t, "this is just a test", gotError.Error())
}

func Test_Bind_nested(t *testing.T) {

	// a -> c
	// a -> b -> c
	// a -> c

	ctx := testContext()
	g := New()

	a0 := createDynamicMaps(g, "a0")
	a1 := createDynamicMaps(g, "a1")

	bv, b := createDynamicBind(g, "b", a0, a1)
	cv, c := createDynamicBind(g, "c", a0, b)

	rfinal := Return(g, "final")
	rfinal.Node().SetLabel("return - final")
	final := Map2(g, c, rfinal, func(c, rf string) string {
		return c + "->" + rf
	})
	final.Node().SetLabel("final")

	o := Observe(g, final)

	err := g.Stabilize(ctx)
	testutil.Nil(t, err)
	err = dumpDot(g, homedir("bind_nested_00.png"))
	testutil.Nil(t, err)
	testutil.Nil(t, g.recomputeHeap.sanityCheck())
	testutil.Equal(t, "a0-0+a0-1->c->final", o.Value())

	cv.Set("b")
	_ = g.Stabilize(ctx)

	err = dumpDot(g, homedir("bind_nested_01.png"))
	testutil.Nil(t, err)

	testutil.Nil(t, g.recomputeHeap.sanityCheck())
	testutil.Equal(t, "a0-0+a0-1->b->c->final", o.Value())

	bv.Set("b")
	_ = g.Stabilize(ctx)

	err = dumpDot(g, homedir("bind_nested_02.png"))
	testutil.Nil(t, err)

	testutil.Nil(t, g.recomputeHeap.sanityCheck())
	testutil.Equal(t, "a1-0+a1-1->b->c->final", o.Value())

	bv.Set("a")
	_ = g.Stabilize(ctx)

	testutil.Nil(t, g.recomputeHeap.sanityCheck())
	testutil.Equal(t, "a0-0+a0-1->b->c->final", o.Value())

	cv.Set("a")
	_ = g.Stabilize(ctx)

	testutil.Nil(t, g.recomputeHeap.sanityCheck())
	testutil.Equal(t, "a0-0+a0-1->c->final", o.Value())
}

func Test_Bind_nested_unlinksBind(t *testing.T) {
	ctx := testContext()
	g := New()

	a00v := Var(g, "a00")
	a00v.Node().SetLabel("a00v")
	a00 := Bind(g, a00v, func(bs Scope, _ string) Incr[string] {
		return Return(bs, "a00")
	})
	a00.Node().SetLabel("a00")

	a01v := Var(g, "a01")
	a01v.Node().SetLabel("a01v")
	a01 := Bind(g, a01v, func(_ Scope, _ string) Incr[string] {
		return a00
	})
	a01.Node().SetLabel("a01")

	b00v := Var(g, "b00")
	b00v.Node().SetLabel("b11v")
	b00 := Bind(g, b00v, func(bs Scope, _ string) Incr[string] {
		return Return(bs, "b00")
	})
	b00.Node().SetLabel("b00")

	b01v := Var(g, "b01")
	b01v.Node().SetLabel("b01v")
	b01 := Bind(g, b01v, func(bs Scope, _ string) Incr[string] {
		return b00
	})
	b01.Node().SetLabel("b01")

	bindv := Var(g, "a")
	bindv.Node().SetLabel("bv")
	bind := Bind(g, bindv, func(bs Scope, vv string) Incr[string] {
		if vv == "a" {
			return a01
		}
		return b01
	})
	bind.Node().SetLabel("b")

	o := Observe(g, bind)

	err := g.Stabilize(ctx)
	testutil.Nil(t, err)
	testutil.Nil(t, dumpDot(g, homedir("bind_unobserve_00_base.png")))
	testutil.Equal(t, "a00", o.Value())

	testutil.Equal(t, true, g.Has(a00))
	testutil.Equal(t, true, g.Has(a01))
	testutil.Equal(t, true, g.isNecessary(a01))
	testutil.Equal(t, true, g.Has(b00))
	testutil.Equal(t, true, g.Has(b01))
	testutil.Equal(t, false, g.isNecessary(b01))

	bindv.Set("b")
	err = g.Stabilize(ctx)
	testutil.Nil(t, err)
	testutil.Nil(t, dumpDot(g, homedir("bind_unobserve_01_switch_b.png")))
	testutil.Equal(t, "b00", o.Value())

<<<<<<< HEAD
	testutil.Equal(t, true, g.Has(a00))
	testutil.Equal(t, true, g.Has(a01))
=======
	testutil.Equal(t, false, g.Has(a00))
	testutil.Equal(t, false, g.Has(a01))
>>>>>>> da0bf08f
	testutil.Equal(t, false, g.isNecessary(a01))
	testutil.Equal(t, true, g.Has(b00))
	testutil.Equal(t, true, g.Has(b01))
	testutil.Equal(t, true, g.isNecessary(b01))

	bindv.Set("a")

	err = g.Stabilize(ctx)
	testutil.Nil(t, err)
	testutil.Nil(t, dumpDot(g, homedir("bind_unobserve_02_switch_a.png")))
	testutil.Equal(t, "a00", a01.Value())
	testutil.Equal(t, "a00", o.Value())

	testutil.Equal(t, true, g.Has(a00))
	testutil.Equal(t, true, g.Has(a01))

<<<<<<< HEAD
	testutil.Equal(t, true, g.Has(b00))
	testutil.Equal(t, true, g.Has(b01))
=======
	testutil.Equal(t, false, g.Has(b00))
	testutil.Equal(t, false, g.Has(b01))
>>>>>>> da0bf08f
}

func Test_Bind_nested_bindCreatesBind(t *testing.T) {
	ctx := testContext()
	g := New()

	cv := Var(g, "a")
	cv.Node().SetLabel("cv")
	bv := Var(g, "a")
	bv.Node().SetLabel("bv")
	c := BindContext[string](g, cv, func(_ context.Context, bs Scope, _ string) (Incr[string], error) {
		a0 := createDynamicMaps(bs, "a0")
		a1 := createDynamicMaps(bs, "a1")
		bind := BindContext(bs, bv, func(_ context.Context, bs Scope, which string) (Incr[string], error) {
			switch which {
			case "a":
				return Map(bs, a0, func(v string) string {
					return v + "->" + "b"
				}), nil
			case "b":
				return Map(bs, a1, func(v string) string {
					return v + "->" + "b"
				}), nil
			default:
				return nil, fmt.Errorf("invalid bind node selector: %v", which)
			}
		})
		bind.Node().SetLabel(fmt.Sprintf("bind - %s", "b"))
		return bind, nil
	})
	c.Node().SetLabel("c")
	final := Map2(g, c, Return(g, "final"), func(a, b string) string {
		return a + "->" + b
	})

	o := Observe(g, final)

	err := g.Stabilize(ctx)
	testutil.Nil(t, err)

	testutil.Nil(t, g.recomputeHeap.sanityCheck())
	testutil.Equal(t, "a0-0+a0-1->b->final", o.Value())

	cv.Set("b")
	err = g.Stabilize(ctx)
	testutil.Nil(t, err)

	testutil.Nil(t, g.recomputeHeap.sanityCheck())
	testutil.Equal(t, "a0-0+a0-1->b->final", o.Value())

	bv.Set("b")
	err = g.Stabilize(ctx)
	testutil.Nil(t, err)

	testutil.Nil(t, g.recomputeHeap.sanityCheck())
	testutil.Nil(t, g.recomputeHeap.sanityCheck())
	testutil.Equal(t, "a1-0+a1-1->b->final", o.Value())

	bv.Set("a")
	err = g.Stabilize(testContext())
	testutil.Nil(t, err)

	testutil.Nil(t, g.recomputeHeap.sanityCheck())
	testutil.Equal(t, "a0-0+a0-1->b->final", o.Value())

	cv.Set("a")
	err = g.Stabilize(testContext())
	testutil.Nil(t, err)

	testutil.Nil(t, g.recomputeHeap.sanityCheck())
	testutil.Equal(t, "a0-0+a0-1->b->final", o.Value())
}

func Test_Bind_nested_bindHeightsChange(t *testing.T) {
	ctx := testContext()
	g := New()

	driver01var := Var(g, "a")
	driver01var.Node().SetLabel("driver01var")
	driver01 := Bind(g, driver01var, func(bs Scope, _ string) Incr[string] {
		r := Return(bs, "driver01")
		r.Node().SetLabel("driver01return")
		return r
	})
	driver01.Node().SetLabel("driver01")

	driver02var := Var(g, "a")
	driver02var.Node().SetLabel("driver02var")
	driver02 := Bind(g, driver02var, func(_ Scope, _ string) Incr[string] {
		return driver01
	})
	driver02.Node().SetLabel("driver02")

	m2 := Map2(g, driver01, driver02, concat)
	m2.Node().SetLabel("m2")
	o := Observe(g, m2)
	o.Node().SetLabel("observem2")

	err := g.Stabilize(ctx)
	testutil.Nil(t, err)
	testutil.Nil(t, dumpDot(g, homedir("bind_user_00.png")))
	testutil.Equal(t, "driver01driver01", o.Value())
}

func Test_Bind_regression(t *testing.T) {
	ctx := testContext()

	graph, o := makeRegressionGraph(ctx)
	_ = graph.Stabilize(ctx)
	_ = dumpDot(graph, homedir("bind_regression.png"))

	testutil.NotNil(t, o.Value())
	testutil.Equal(t, 24, *o.Value())
}

func Test_Bind_regression_parallel(t *testing.T) {
	ctx := testContext()

	graph, o := makeRegressionGraph(ctx)
	_ = graph.ParallelStabilize(ctx)
	_ = dumpDot(graph, homedir("bind_regression.png"))

	testutil.NotNil(t, o.Value())
	testutil.Equal(t, 24, *o.Value())
}

func makeRegressionGraph(ctx context.Context) (*Graph, ObserveIncr[*int]) {
	cache := make(map[string]Incr[*int])
	graph := New()

	fakeFormula := Var(graph, "fakeformula")
	fakeFormula.Node().SetLabel("fakeformula")
	var f func(Scope, int) Incr[*int]
	f = func(bs Scope, t int) Incr[*int] {
		key := fmt.Sprintf("f-%d", t)
		if cached, ok := cache[key]; ok {
			return WithinScope(bs, cached)
		}
		r := Bind(bs, fakeFormula, func(bs Scope, formula string) Incr[*int] {
			key := fmt.Sprintf("map-f-%d", t)
			if cached, ok := cache[key]; ok {
				return WithinScope(bs, cached)
			}
			if t == 0 {
				out := 0
				r := Return(bs, &out)
				r.Node().SetLabel("f-0")
				return r
			}
			bindOutput := Map(bs, f(bs, t-1), func(r *int) *int {
				out := *r + 1
				return &out
			})
			bindOutput.Node().SetLabel(fmt.Sprintf("map-f-%d", t))
			cache[key] = bindOutput
			return bindOutput
		})
		r.Node().SetLabel(key)
		cache[key] = r
		return r
	}

	g := func(bs Scope, t int) Incr[*int] {
		key := fmt.Sprintf("g-%d", t)
		if cached, ok := cache[key]; ok {
			return WithinScope(bs, cached)
		}
		r := Bind(bs, fakeFormula, func(bs Scope, formula string) Incr[*int] {
			output := f(bs, t)
			return output
		})
		r.Node().SetLabel(key)
		cache[key] = r
		return r
	}

	h := func(bs Scope, t int) Incr[*int] {
		b := Bind(bs, fakeFormula, func(bs Scope, formula string) Incr[*int] {
			hr := Return(bs, 10)
			hr.Node().SetLabel(fmt.Sprintf("h-r-%d", t))
			hm2 := Map2(bs, g(bs, t), hr, func(l *int, r int) *int {
				if l == nil {
					return nil
				}
				out := *l * r
				return &out
			})
			hm2.Node().SetLabel("h-m2")
			return hm2
		})
		b.Node().SetLabel(fmt.Sprintf("h-%d", 2))
		return b
	}

	o := Map3(graph, f(graph, 2), g(graph, 2), h(graph, 2), func(first *int, second *int, third *int) *int {
		if first == nil || second == nil || third == nil {
			return nil
		}
		out := *first + *second + *third
		return &out
	})
	o.Node().SetLabel("map3-final")
	return graph, Observe(graph, o)
}

func Test_bindChange_value(t *testing.T) {
	bc := &bindChangeIncr[string, string]{
		rhs: nil,
	}
	testutil.Equal(t, "", bc.Value())
	bc.rhs = &returnIncr[string]{
		v: "hello",
	}
	testutil.Equal(t, "hello", bc.Value())
}

func Test_Bind_regression2(t *testing.T) {
	graph := New()
	fakeFormula := Var(graph, "fakeFormula")
	cache := make(map[string]Incr[*int])

	var f func(Scope, int) Incr[*int]
	f = func(bs Scope, t int) Incr[*int] {
		key := fmt.Sprintf("f-%d", t)
		if _, ok := cache[key]; ok {
			return WithinScope(bs, cache[key])
		}
		r := Bind(bs, fakeFormula, func(bs Scope, formula string) Incr[*int] {
			key := fmt.Sprintf("map-f-%d", t)
			if _, ok := cache[key]; ok {
				return WithinScope(bs, cache[key])
			}
			if t == 0 {
				out := 0
				r := Return(bs, &out)
				r.Node().SetLabel("f-0")
				return r
			}
			bindOutput := Map(bs, f(bs, t-1), func(r *int) *int {
				out := *r + 1
				return &out
			})
			bindOutput.Node().SetLabel(fmt.Sprintf("map-f-%d", t))
			cache[key] = bindOutput
			return bindOutput
		})
		r.Node().SetLabel(key)
		cache[key] = r
		return r
	}

	b := func(bs Scope, t int) Incr[*int] {
		key := fmt.Sprintf("b-%d", t)
		if _, ok := cache[key]; ok {
			return cache[key]
		}

		r := Bind(bs, fakeFormula, func(bs Scope, formula string) Incr[*int] {
			return Map2(bs, f(bs, t), f(bs, t+2), func(l *int, r *int) *int {
				out := *l * *r
				return &out
			})
		})
		cache[key] = r
		return r
	}

	t.Run("b(t) = f(t) * f(t+2) where f(t) = f(t-1) + 1", func(t *testing.T) {
		o := b(graph, 5)

		_ = Observe(graph, o)
		ctx := testContext()
		err := graph.Stabilize(ctx)

		testutil.Nil(t, err)
		testutil.NotNil(t, o.Value())
		testutil.Equal(t, 35, *o.Value())
	})
}

func Test_Bind_unbindRegression(t *testing.T) {
	graph := New()
	fakeFormula := Var(graph, "fakeFormula")
	cache := make(map[string]Incr[*int])

	var m func(bs Scope, t int) Incr[*int]
	left_bound := 3
	right_bound := 9
	m = func(bs Scope, t int) Incr[*int] {
		key := fmt.Sprintf("m-%d", t)
		if _, ok := cache[key]; ok {
			return WithinScope(bs, cache[key])
		}

		r := Bind(bs, fakeFormula, func(bs Scope, formula string) Incr[*int] {
			if t == 0 {
				out := 0
				r := Return(bs, &out)
				r.Node().SetLabel("m-0")
				return r
			}

			var bindOutput Incr[*int]
			offset := 1
			if t >= left_bound && t < right_bound {
				li := m(bs, t-1)
				bindOutput = Map2(bs, li, Return(bs, &offset), func(l *int, r *int) *int {
					if l == nil || r == nil {
						return nil
					}
					out := *l + *r
					return &out
				})
			} else {
				bindOutput = m(bs, t-1)
			}

			bindOutput.Node().SetLabel(fmt.Sprintf("%s-output", key))
			return bindOutput
		})

		r.Node().SetLabel(fmt.Sprintf("m(%d)", t))
		cache[key] = r
		return r
	}

	t.Run("m(0) = 0; if 3 <= t < 9, m(t) = m(t-1) + 1 else m(t) = m(t-1) - passes", func(t *testing.T) {
		o := m(graph, 9)
		_ = Observe(graph, o)
		ctx := testContext()
		err := graph.Stabilize(ctx)
		testutil.Nil(t, err)
		testutil.NotNil(t, o.Value())
		testutil.Equal(t, 6, *o.Value())

		graph.SetStale(fakeFormula)
		err = graph.Stabilize(ctx)
		testutil.Nil(t, err)

		_ = dumpDot(graph, homedir("bind_unbind_regression_00.png"))
		testutil.NotNil(t, o.Value())
		testutil.Equal(t, 6, *o.Value())
	})
}

func Test_Bind_nested_amplification(t *testing.T) {
	ctx := testContext()
	g := New(
		GraphMaxRecomputeHeapHeight(1024),
	)
	depth := 4
	fakeFormula := Var(g, "fakeFormula")
	observed := make([]ObserveIncr[*int], depth)
	for i := 0; i < depth; i++ {
		o := makeSimpleNestedBindGraph(g, depth, fakeFormula)
		observed[i] = o
	}
	err := g.Stabilize(ctx)
	testutil.Nil(t, err)
	testutil.Equal(t, 81, g.numNodes)

	for _, o := range observed {
		testutil.NotNil(t, o.Value())
	}

	err = g.Stabilize(ctx)
	testutil.Nil(t, err)
	testutil.Equal(t, 81, g.numNodes)

	err = g.Stabilize(ctx)
	testutil.Nil(t, err)
<<<<<<< HEAD
	testutil.Equal(t, 65, g.numNodes)
=======
	testutil.Equal(t, 81, g.numNodes)
>>>>>>> da0bf08f
}

func Test_Bind_boundChange_doesntCauseRebind(t *testing.T) {
	ctx := testContext()
	g := New()

	v0 := Var(g, "foo")
	v0.Node().SetLabel("v0")
	m0 := Map(g, v0, ident)
	m0.Node().SetLabel("m0")

	var bindUpdates int
	bv := Var(g, "a")
	b := Bind(g, bv, func(bs Scope, _ string) Incr[string] {
		bindUpdates++
		return m0
	})
	b.Node().SetLabel("b")

	m1 := Map(g, b, ident)
	m1.Node().SetLabel("m1")

	var m1Updates int
	m1.Node().OnUpdate(func(_ context.Context) {
		m1Updates++
	})

	o := Observe(g, m1)

	err := g.Stabilize(ctx)
	testutil.NoError(t, err)

	testutil.Equal(t, "foo", o.Value())
	testutil.Equal(t, 1, bindUpdates)
	testutil.Equal(t, 1, m1Updates)

	v0.Set("not-foo")

	err = g.Stabilize(ctx)
	testutil.NoError(t, err)

	testutil.Equal(t, 2, bindUpdates)
	testutil.Equal(t, 2, m1Updates)
	testutil.Equal(t, "not-foo", o.Value())
}<|MERGE_RESOLUTION|>--- conflicted
+++ resolved
@@ -173,8 +173,8 @@
 	testutil.Equal(t, 1, s1.Node().height)
 
 	testutil.Equal(t, 0, av.Node().height)
-	testutil.Equal(t, 1, a0.Node().height)
-	testutil.Equal(t, 2, a1.Node().height)
+	testutil.Equal(t, 0, a0.Node().height)
+	testutil.Equal(t, 0, a1.Node().height)
 
 	testutil.Equal(t, 0, bv.Node().height)
 	testutil.Equal(t, 1, b0.Node().height)
@@ -190,15 +190,9 @@
 	testutil.Equal(t, true, g.Has(bind))
 	testutil.Equal(t, true, g.Has(o))
 
-<<<<<<< HEAD
-	testutil.Equal(t, true, g.Has(av))
-	testutil.Equal(t, true, g.Has(a0))
-	testutil.Equal(t, true, g.Has(a1))
-=======
 	testutil.Equal(t, false, g.Has(av))
 	testutil.Equal(t, false, g.Has(a0))
 	testutil.Equal(t, false, g.Has(a1))
->>>>>>> da0bf08f
 
 	testutil.Equal(t, true, g.Has(bv))
 	testutil.Equal(t, true, g.Has(b0))
@@ -224,13 +218,13 @@
 	testutil.Equal(t, 1, s1.Node().height)
 
 	testutil.Equal(t, 0, av.Node().height)
-	testutil.Equal(t, 1, a0.Node().height)
-	testutil.Equal(t, 2, a1.Node().height)
+	testutil.Equal(t, 0, a0.Node().height)
+	testutil.Equal(t, 0, a1.Node().height)
 
 	testutil.Equal(t, 0, bv.Node().height)
-	testutil.Equal(t, 1, b0.Node().height)
-	testutil.Equal(t, 2, b1.Node().height)
-	testutil.Equal(t, 3, b2.Node().height)
+	testutil.Equal(t, 0, b0.Node().height)
+	testutil.Equal(t, 0, b1.Node().height)
+	testutil.Equal(t, 0, b2.Node().height)
 
 	testutil.Equal(t, 4, bind.Node().height)
 	testutil.Equal(t, 5, o.Node().height)
@@ -241,16 +235,6 @@
 	testutil.Equal(t, true, g.Has(bind))
 	testutil.Equal(t, true, g.Has(o))
 
-<<<<<<< HEAD
-	testutil.Equal(t, true, g.Has(av))
-	testutil.Equal(t, true, g.Has(a0))
-	testutil.Equal(t, true, g.Has(a1))
-
-	testutil.Equal(t, true, g.Has(bv))
-	testutil.Equal(t, true, g.Has(b0))
-	testutil.Equal(t, true, g.Has(b1))
-	testutil.Equal(t, true, g.Has(b2))
-=======
 	testutil.Equal(t, false, g.Has(av))
 	testutil.Equal(t, false, g.Has(a0))
 	testutil.Equal(t, false, g.Has(a1))
@@ -259,7 +243,6 @@
 	testutil.Equal(t, false, g.Has(b0))
 	testutil.Equal(t, false, g.Has(b1))
 	testutil.Equal(t, false, g.Has(b2))
->>>>>>> da0bf08f
 
 	testutil.Equal(t, "a-value", av.Value())
 	testutil.Equal(t, "b-value", bv.Value())
@@ -666,13 +649,8 @@
 	testutil.Nil(t, dumpDot(g, homedir("bind_unobserve_01_switch_b.png")))
 	testutil.Equal(t, "b00", o.Value())
 
-<<<<<<< HEAD
-	testutil.Equal(t, true, g.Has(a00))
-	testutil.Equal(t, true, g.Has(a01))
-=======
 	testutil.Equal(t, false, g.Has(a00))
 	testutil.Equal(t, false, g.Has(a01))
->>>>>>> da0bf08f
 	testutil.Equal(t, false, g.isNecessary(a01))
 	testutil.Equal(t, true, g.Has(b00))
 	testutil.Equal(t, true, g.Has(b01))
@@ -689,13 +667,8 @@
 	testutil.Equal(t, true, g.Has(a00))
 	testutil.Equal(t, true, g.Has(a01))
 
-<<<<<<< HEAD
-	testutil.Equal(t, true, g.Has(b00))
-	testutil.Equal(t, true, g.Has(b01))
-=======
 	testutil.Equal(t, false, g.Has(b00))
 	testutil.Equal(t, false, g.Has(b01))
->>>>>>> da0bf08f
 }
 
 func Test_Bind_nested_bindCreatesBind(t *testing.T) {
@@ -1067,11 +1040,7 @@
 
 	err = g.Stabilize(ctx)
 	testutil.Nil(t, err)
-<<<<<<< HEAD
-	testutil.Equal(t, 65, g.numNodes)
-=======
 	testutil.Equal(t, 81, g.numNodes)
->>>>>>> da0bf08f
 }
 
 func Test_Bind_boundChange_doesntCauseRebind(t *testing.T) {

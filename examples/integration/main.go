--- conflicted
+++ resolved
@@ -149,7 +149,7 @@
 		return o
 	}
 
-	skipTestCase("month_of_runway = if burn > 0: cash_balance / burn else 0. Calculate months of runway then burn", func() {
+	testCase("month_of_runway = if burn > 0: cash_balance / burn else 0. Calculate months of runway then burn", func() {
 		num := 24
 
 		fmt.Println("Calculating months of runway for t= 1 to 24")
@@ -181,7 +181,7 @@
 		fmt.Printf(fmt.Sprintf("Calculating burn took %s \n", elapsed))
 	})
 
-	skipTestCase("month_of_runway = if burn > 0: cash_balance / burn else 0. Calculate burn then months of runway", func() {
+	testCase("month_of_runway = if burn > 0: cash_balance / burn else 0. Calculate burn then months of runway", func() {
 		num := 24
 		graph := incr.New()
 
@@ -213,22 +213,6 @@
 	})
 
 	testCase("node amplification yields slower and slower stabilization", func() {
-<<<<<<< HEAD
-		// w := func(bs incr.Scope, t int) incr.Incr[*int] {
-		// 	key := fmt.Sprintf("w-%d", t)
-		// 	if _, ok := cache[key]; ok {
-		// 		return incr.WithinScope(bs, cache[key])
-		// 	}
-
-		// 	r := incr.Bind(bs, incr.Var(bs, "fakeformula"), func(bs incr.Scope, formula string) incr.Incr[*int] {
-		// 		out := 1
-		// 		return incr.Return(bs, &out)
-		// 	})
-		// 	r.Node().SetLabel(fmt.Sprintf("w(%d)", t))
-		// 	cache[key] = r
-		// 	return r
-		// }
-=======
 		w := func(bs incr.Scope, t int) incr.Incr[*int] {
 			key := fmt.Sprintf("w-%d", t)
 			if _, ok := cache[key]; ok {
@@ -243,7 +227,6 @@
 			cache[key] = r
 			return r
 		}
->>>>>>> da0bf08f
 
 		graph := incr.New(incr.GraphMaxRecomputeHeapHeight(1024))
 		max_t := 50
@@ -251,16 +234,9 @@
 		// baseline
 		start := time.Now()
 
-<<<<<<< HEAD
-		observers := make([]incr.IObserver, max_t)
-		for i := 0; i < max_t; i++ {
-			o := monthsOfRunway(graph, i)
-			observers[i] = incr.Observe(graph, o)
-=======
 		for i := 0; i < max_t; i++ {
 			o := monthsOfRunway(graph, i)
 			incr.Observe(graph, o)
->>>>>>> da0bf08f
 		}
 		_ = graph.Stabilize(ctx)
 		elapsed := time.Since(start)
@@ -268,24 +244,6 @@
 
 		maxMultiplier := 10
 		for k := 1; k <= maxMultiplier; k++ {
-<<<<<<< HEAD
-
-			graph = incr.New(incr.GraphMaxRecomputeHeapHeight(1024))
-
-			observers = make([]incr.IObserver, max_t)
-
-			num := 5000 * k
-			start = time.Now()
-
-			for i := 0; i < max_t; i++ {
-				o := monthsOfRunway(graph, i)
-				observers[i] = incr.Observe(graph, o)
-			}
-			_ = graph.Stabilize(ctx)
-			for i := 0; i < max_t; i++ {
-				observers[i].Unobserve(ctx)
-			}
-=======
 			graph = incr.New(incr.GraphMaxRecomputeHeapHeight(1024))
 
 			num := 5000 * k
@@ -300,7 +258,6 @@
 				incr.Observe(graph, o)
 			}
 			_ = graph.Stabilize(ctx)
->>>>>>> da0bf08f
 
 			elapsed = time.Since(start)
 			fmt.Printf("Calculating months of runway for t= %d to %d took %s when prior_count(observed nodes) >%d\n", 0, max_t, elapsed, num)

package incr

import (
	"context"
	"fmt"
)

// NewNode returns a new node.
func NewNode() *Node {
	return &Node{id: NewIdentifier()}
}

// Node is the common metadata for any node in the computation graph.
type Node struct {
	// id is a unique identifier for the node
	id Identifier
	// metadata is any additional metadata a user wants to attach to a node.
	metadata any
	// graph is the graph this node is attached to currently.
	graph *Graph
	// label is a descriptive string for the
	// node, and is set with `SetLabel`
	label string
	// parents are the nodes that depend on this node, that is
	// parents are nodes for which this node is an input
	parents []INode
	// children are the nodes that this node depends on, that is
	// children are inputs to this node
	children []INode
	// height is the topological sort pseudo-height of the
	// node and is used to order recomputation
	// it is established when the graph is initialized but
	// can also update if bind nodes change their graphs.
	height int
	// changedAt connotes when the node was changed last,
	// specifically if any of the node's parents were set or bound
	changedAt uint64
	// setAt connotes when the node was set last, specifically
	// for var nodes so that we can track their "changed" state separately
	// from their set state
	setAt uint64
	// boundAt connotes when the node was bound last, specifically
	// for bind nodes so that we can track their changed state separately
	// from their bound state
	boundAt uint64
	// recomputedAt connotes when the node was last stabilized
	recomputedAt uint64
	// onUpdateHandlers are functions that are called when the node updates.
	// they are added with `OnUpdate(...)`.
	onUpdateHandlers []func(context.Context)
	// onErrorHandlers are functions that are called when the node updates.
	// they are added with `OnUpdate(...)`.
	onErrorHandlers []func(context.Context, error)
	// stabilize is set during initialization and is a shortcut
	// to the interface sniff for the node for the IStabilize interface.
	stabilize func(context.Context) error
	// cutoff is set during initialization and is a shortcut
	// to the interface sniff for the node for the ICutoff interface.
	cutoff func(context.Context) bool
	// bind is set during observation and is a shortcut
	// to the interface sniff for the node for the IBind interface.
	bind func(context.Context) error
	// numRecomputes is the number of times we recomputed the node
	numRecomputes uint64
	// numChanges is the number of times we changed the node
	numChanges uint64
}

// ID returns a unique identifier for the node.
func (n *Node) ID() Identifier {
	return n.id
}

// String returns a string form of the node metadata.
func (n *Node) String(nodeType string) string {
	if n.label != "" {
		return fmt.Sprintf("%s[%s]:%s", nodeType, n.id.Short(), n.label)
	}
	return fmt.Sprintf("%s[%s]", nodeType, n.id.Short())
}

// OnUpdate registers an update handler.
func (n *Node) OnUpdate(fn func(context.Context)) {
	n.onUpdateHandlers = append(n.onUpdateHandlers, fn)
}

// OnError registers an error handler.
func (n *Node) OnError(fn func(context.Context, error)) {
	n.onErrorHandlers = append(n.onErrorHandlers, fn)
}

// Label returns a descriptive label for the node or
// an empty string if one hasn't been provided.
func (n *Node) Label() string {
	return n.label
}

// SetLabel sets the descriptive label on the node.
func (n *Node) SetLabel(label string) {
	n.label = label
}

<<<<<<< HEAD
// Height returns the node height.
func (n *Node) Height() int {
	return n.height
}

// Parents returns the node parent list.
func (n *Node) Parents() []INode {
	return n.parents
}

// Parents returns the node child list.
func (n *Node) Children() []INode {
	return n.children
=======
// Metadata returns user assignable metadata.
func (n *Node) Metadata() any {
	return n.metadata
}

// SetMetadata sets the metadata on the node.
func (n *Node) SetMetadata(md any) {
	n.metadata = md
>>>>>>> ed0db04f
}

//
// Internal Helpers
//

// addChildren adds children, or nodes that this node
// depends on, specifically nodes that are inputs to this node.
func (n *Node) addChildren(c ...INode) {
	n.children = append(n.children, c...)
}

// removeChild removes a specific child from the node, specifically
// a node that might have been an input to this node.
func (n *Node) removeChild(id Identifier) {
	var newChildren []INode
	for _, oc := range n.children {
		if oc.Node().id != id {
			newChildren = append(newChildren, oc)
		}
	}
	n.children = newChildren
}

// addParents adds parents, or nodes that depend on this node, specifically
// nodes for which this node is an input.
func (n *Node) addParents(p ...INode) {
	n.parents = append(n.parents, p...)
}

// removeParent removes a parent from the node, specifically
// a node for which this node is an input.
func (n *Node) removeParent(id Identifier) {
	var newParents []INode
	for _, oc := range n.parents {
		if oc.Node().id != id {
			newParents = append(newParents, oc)
		}
	}
	n.parents = newParents
}

// maybeCutoff calls the cutoff delegate if it's set, otherwise
// just returns false (effectively _not_ cutting off the computation).
func (n *Node) maybeCutoff(ctx context.Context) bool {
	if n.cutoff != nil {
		return n.cutoff(ctx)
	}
	return false
}

// detectCutoff detects if a INode (which should be the same
// as as managed by this node reference), implements ICutoff
// and grabs a reference to the Cutoff delegate function.
func (n *Node) detectCutoff(gn INode) {
	if typed, ok := gn.(ICutoff); ok {
		n.cutoff = typed.Cutoff
	}
}

// detectStabilize detects if a INode (which should be the same
// as as managed by this node reference), implements IStabilize
// and grabs a reference to the Stabilize delegate function.
func (n *Node) detectStabilize(gn INode) {
	if typed, ok := gn.(IStabilize); ok {
		n.stabilize = typed.Stabilize
	}
}

// detectBind detects if an INode can be bound.
func (n *Node) detectBind(gn INode) {
	if typed, ok := gn.(IBind); ok {
		n.bind = typed.Bind
	}
}

// shouldRecompute returns whether or not a given node needs to be recomputed.
func (n *Node) shouldRecompute() bool {
	// we should always recompute on the first stabilization
	if n.recomputedAt == 0 {
		return true
	}

	// if a node can't stabilize or bind, just exit
	if n.stabilize == nil && n.bind == nil {
		return false
	}

	// if the node was marked stale explicitly
	// either because it is a var or was
	// called as a parameter to `graph.SetStale`
	if n.setAt > n.recomputedAt {
		return true
	}
	// if the node had a bind change recently
	if n.boundAt > n.recomputedAt {
		return true
	}
	if n.changedAt > n.recomputedAt {
		return true
	}

	// if any of the direct _inputs_ to this node have changed
	// or updated their bind. we don't go full recursive
	// here to prevent a bunch of extra work.
	for _, c := range n.children {
		if c.Node().changedAt > n.recomputedAt {
			return true
		}
	}
	return false
}

func (n *Node) recomputeParentHeightsOnBindChange() {
	n.height = n.computePseudoHeight()
	for _, p := range n.parents {
		p.Node().recomputeParentHeightsOnBindChange()
	}
}

// isOrphaned should return if the ref count, or the
// number of nodes that reference this node, is zero.
func (n *Node) isOrphaned() bool {
	return len(n.parents) == 0
}

// pseudoHeight calculates the nodes height in respect to its children.
//
// it will use the maximum height _the node has ever seen_, i.e.
// if the height is 1, then 3, then 1 again, this will return 3.
func (n *Node) computePseudoHeight() int {
	var maxChildHeight int
	var childHeight int
	for _, c := range n.children {
		childHeight = c.Node().computePseudoHeight()
		if childHeight > maxChildHeight {
			maxChildHeight = childHeight
		}
	}

	// we do this to prevent the height
	// changing a bunch with bind nodes.
	// basically just stick with the overall maximum
	// height the node has seen ever.
	if n.height > maxChildHeight {
		return n.height
	}
	return maxChildHeight + 1
}

func (n *Node) maybeBind(ctx context.Context) (err error) {
	if n.bind != nil {
		if err = n.bind(ctx); err != nil {
			return
		}
	}
	return
}

func (n *Node) maybeStabilize(ctx context.Context) (err error) {
	if n.stabilize != nil {
		if err = n.stabilize(ctx); err != nil {
			return
		}
	}
	return
}<|MERGE_RESOLUTION|>--- conflicted
+++ resolved
@@ -66,9 +66,27 @@
 	numChanges uint64
 }
 
+//
+// Readonly properties
+//
+
 // ID returns a unique identifier for the node.
 func (n *Node) ID() Identifier {
 	return n.id
+}
+
+func (n *Node) Height() int {
+	return n.height
+}
+
+// Parents returns the node parent list.
+func (n *Node) Parents() []INode {
+	return n.parents
+}
+
+// Parents returns the node child list.
+func (n *Node) Children() []INode {
+	return n.children
 }
 
 // String returns a string form of the node metadata.
@@ -79,6 +97,8 @@
 	return fmt.Sprintf("%s[%s]", nodeType, n.id.Short())
 }
 
+// Set/Get properties
+
 // OnUpdate registers an update handler.
 func (n *Node) OnUpdate(fn func(context.Context)) {
 	n.onUpdateHandlers = append(n.onUpdateHandlers, fn)
@@ -100,21 +120,6 @@
 	n.label = label
 }
 
-<<<<<<< HEAD
-// Height returns the node height.
-func (n *Node) Height() int {
-	return n.height
-}
-
-// Parents returns the node parent list.
-func (n *Node) Parents() []INode {
-	return n.parents
-}
-
-// Parents returns the node child list.
-func (n *Node) Children() []INode {
-	return n.children
-=======
 // Metadata returns user assignable metadata.
 func (n *Node) Metadata() any {
 	return n.metadata
@@ -123,7 +128,6 @@
 // SetMetadata sets the metadata on the node.
 func (n *Node) SetMetadata(md any) {
 	n.metadata = md
->>>>>>> ed0db04f
 }
 
 //

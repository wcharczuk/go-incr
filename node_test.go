--- conflicted
+++ resolved
@@ -493,7 +493,6 @@
 	}
 }
 
-<<<<<<< HEAD
 func Test_Node_Properties_readonly(t *testing.T) {
 	n := &Node{
 		height:    1,
@@ -513,7 +512,8 @@
 	testutil.ItsEqual(t, 1, n.Height())
 	testutil.ItsEqual(t, 2, len(n.Children()))
 	testutil.ItsEqual(t, 3, len(n.Parents()))
-=======
+}
+
 type emptyNode struct {
 	n *Node
 }
@@ -553,5 +553,4 @@
 	testutil.ItsEqual(t, false, (&Node{recomputedAt: 2, stabilize: noop, setAt: 2, boundAt: 2, changedAt: 2, children: []INode{
 		emptyNode{&Node{changedAt: 2}},
 	}}).shouldRecompute())
->>>>>>> ed0db04f
 }
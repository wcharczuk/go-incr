--- conflicted
+++ resolved
@@ -222,22 +222,28 @@
 // Internal discovery & observe methods
 //
 
-func (graph *Graph) removeNodeAndMaybeParents(n INode) {
-	graph.removeNodeFromGraph(n)
-	for _, parent := range n.Node().parents {
-		if !parent.Node().isNecessary() {
-			graph.removeNodeAndMaybeParents(parent)
-		}
-	}
-}
-
-func (graph *Graph) checkIfUnnecessary(n INode) {
-	if !n.Node().isNecessary() {
-		graph.removeNodeAndMaybeParents(n)
-	}
-}
-
-<<<<<<< HEAD
+func (graph *Graph) removeParents(child INode) {
+	for _, parent := range child.Node().parents {
+		graph.removeParent(child, parent)
+	}
+}
+
+func (graph *Graph) removeParent(child, parent INode) {
+	Unlink(child, parent)
+	graph.checkIfUnnecessary(parent)
+}
+
+func (graph *Graph) checkIfUnnecessary(parent INode) {
+	if !parent.Node().isNecessary() {
+		graph.becameUnnecessary(parent)
+	}
+}
+
+func (graph *Graph) becameUnnecessary(parent INode) {
+	graph.removeNode(parent)
+	graph.removeParents(parent)
+}
+
 func (graph *Graph) addChild(child, parent INode) {
 	graph.addChildWithoutAdjustingHeights(child, parent)
 	if parent.Node().height >= child.Node().height {
@@ -258,25 +264,9 @@
 	}
 }
 
-func (graph *Graph) becameNecessary(node INode) {
-	graph.addNodeToGraph(node)
+func (graph *Graph) becameNecessary(node INode) (err error) {
+	graph.addNodeOrObserver(node)
 	_ = graph.adjustHeightsHeap.setHeight(node, heightFromScope(node)+1)
-=======
-func (graph *Graph) checkIfUnnecessary(n INode) {
-	if !graph.isNecessary(n) {
-		graph.removeNode(n)
-		graph.removeParents(n)
-	}
-}
-
-func (graph *Graph) becameNecessary(node INode) (err error) {
-	if err = graph.addNodeOrObserver(node); err != nil {
-		return
-	}
-	if err = graph.adjustHeightsHeap.setHeight(node, heightFromScope(node)+1); err != nil {
-		return
-	}
->>>>>>> 25801894
 	for _, p := range node.Node().parents {
 		if p.Node().height >= node.Node().height {
 			if err = graph.adjustHeightsHeap.setHeight(node, p.Node().height+1); err != nil {
@@ -293,36 +283,71 @@
 	return
 }
 
-<<<<<<< HEAD
-func (graph *Graph) addNodeToGraph(gn INode) {
-	gnn := gn.Node()
-	gnn.graph = graph
-	graphAlreadyHasNode := graph.upsertNode(gn)
-	if graphAlreadyHasNode {
-		return
-=======
-func (graph *Graph) addNodeOrObserver(gn INode) error {
+func (graph *Graph) addNodeOrObserver(gn INode) {
 	typedObserver, isObserver := gn.(IObserver)
 	if isObserver {
-		return graph.addObserver(typedObserver)
->>>>>>> 25801894
-	}
-	return graph.addNode(gn)
-}
-
-<<<<<<< HEAD
-func (graph *Graph) upsertNode(gn INode) (ok bool) {
+		graph.addObserver(typedObserver)
+		return
+	}
+	graph.addNode(gn)
+}
+
+func (graph *Graph) addNode(n INode) error {
 	graph.nodesMu.Lock()
 	defer graph.nodesMu.Unlock()
 
-	if _, ok = graph.nodes[gn.Node().id]; ok {
-		return
-	}
-	graph.nodes[gn.Node().id] = gn
-	return
-}
-
-func (graph *Graph) removeNodeFromGraph(gn INode) {
+	gnn := n.Node()
+	_, graphAlreadyHasNode := graph.nodes[gnn.id]
+	if graphAlreadyHasNode {
+		return nil
+	}
+	gnn.graph = graph
+	graph.numNodes++
+	gnn.detectAlways(n)
+	gnn.detectCutoff(n)
+	gnn.detectStabilize(n)
+	graph.nodes[gnn.id] = n
+}
+
+func (graph *Graph) addObserver(on IObserver) {
+	onn := on.Node()
+	onn.graph = graph
+	graph.observersMu.Lock()
+	if _, ok := graph.observers[onn.id]; !ok {
+		graph.numNodes++
+		graph.observers[onn.id] = on
+	}
+	graph.observersMu.Unlock()
+	onn.detectStabilize(on)
+	onn.detectObserver(on)
+}
+
+func (graph *Graph) removeObserver(on IObserver) {
+	onn := on.Node()
+	onn.graph = nil
+	graph.numNodes--
+	graph.recomputeHeap.remove(on)
+
+	graph.handleAfterStabilizationMu.Lock()
+	delete(graph.handleAfterStabilization, on.Node().ID())
+	graph.handleAfterStabilizationMu.Unlock()
+
+	graph.observersMu.Lock()
+	delete(graph.observers, onn.id)
+	graph.observersMu.Unlock()
+
+	graph.recomputeHeap.remove(on)
+	graph.adjustHeightsHeap.remove(on)
+
+	onn.height = 0
+	onn.heightInRecomputeHeap = 0
+	onn.heightInAdjustHeightsHeap = 0
+	onn.setAt = 0
+	onn.changedAt = 0
+	onn.recomputedAt = 0
+}
+
+func (graph *Graph) removeNode(gn INode) {
 	graph.recomputeHeap.remove(gn)
 	graph.adjustHeightsHeap.remove(gn)
 
@@ -349,30 +374,13 @@
 	gnn.height = 0
 	gnn.heightInRecomputeHeap = 0
 	gnn.heightInAdjustHeightsHeap = 0
-=======
-func (graph *Graph) addNode(n INode) error {
-	graph.nodesMu.Lock()
-	defer graph.nodesMu.Unlock()
-
-	gnn := n.Node()
-	_, graphAlreadyHasNode := graph.nodes[gnn.id]
-	if graphAlreadyHasNode {
-		return nil
-	}
-	gnn.graph = graph
-	graph.numNodes++
-	gnn.detectAlways(n)
-	gnn.detectCutoff(n)
-	gnn.detectStabilize(n)
-	graph.nodes[gnn.id] = n
-	return nil
->>>>>>> 25801894
 }
 
 func (graph *Graph) addObserver(on IObserver) error {
 	onn := on.Node()
 	onn.observer = true
 	onn.graph = graph
+
 	graph.observersMu.Lock()
 	if _, ok := graph.observers[onn.id]; !ok {
 		graph.numNodes++
@@ -380,15 +388,7 @@
 	}
 	graph.observersMu.Unlock()
 	onn.detectStabilize(on)
-<<<<<<< HEAD
 	return nil
-=======
-	onn.detectObserver(on)
-
-	// NOTE (wc): we have to kick off adjust heights here
-	// because we aren't a typical node as we don't have any chilren!
-	return graph.adjustHeights(on)
->>>>>>> 25801894
 }
 
 func (graph *Graph) removeObserver(on IObserver) {
@@ -416,61 +416,6 @@
 	onn.recomputedAt = 0
 }
 
-<<<<<<< HEAD
-=======
-func (graph *Graph) removeNode(gn INode) {
-	graph.recomputeHeap.remove(gn)
-	graph.adjustHeightsHeap.remove(gn)
-
-	graph.nodesMu.Lock()
-	delete(graph.nodes, gn.Node().id)
-	graph.nodesMu.Unlock()
-
-	graph.numNodes--
-
-	gnn := gn.Node()
-
-	graph.handleAfterStabilizationMu.Lock()
-	delete(graph.handleAfterStabilization, gnn.ID())
-	graph.handleAfterStabilizationMu.Unlock()
-
-	gnn.setAt = 0
-	gnn.boundAt = 0
-	gnn.recomputedAt = 0
-
-	// NOTE (wc): we never _really_ can remove the createdIn reference because
-	// we don't track construction of nodes carefully.
-	// gnn.createdIn = nil
-	gnn.graph = nil
-	gnn.height = 0
-	gnn.heightInRecomputeHeap = 0
-	gnn.heightInAdjustHeightsHeap = 0
-}
-
-func (graph *Graph) adjustHeights(node INode) error {
-	_ = graph.adjustHeightsHeap.setHeight(node, heightFromScope(node)+1)
-	for _, p := range node.Node().parents {
-		if p.Node().height >= node.Node().height {
-			_ = graph.adjustHeightsHeap.setHeight(node, p.Node().height+1)
-		}
-	}
-	for _, parent := range node.Node().parents {
-		if err := graph.adjustHeightsHeap.adjustHeights(graph.recomputeHeap, node, parent); err != nil {
-			return err
-		}
-	}
-	return nil
-}
-
-func (graph *Graph) isNecessary(n INode) bool {
-	nn := n.Node()
-	if nn.observer {
-		return true
-	}
-	return len(nn.children) > 0 || len(nn.observers) > 0
-}
-
->>>>>>> 25801894
 //
 // stabilization methods
 //

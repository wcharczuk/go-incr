package incr

import (
	"context"
	"errors"
	"fmt"
	"runtime"
	"sync"
	"sync/atomic"
	"time"
)

// New returns a new graph state, which is the type that represents the
// shared state of a computation graph.
//
// You can pass configuration options as `GraphOption` to customize settings
// within the graph, such as what the maximum "height" a node can be.
//
// This is the entrypoint for all stabilization and computation
// operations, and generally the Graph will be passed to node constructors.
//
// Nodes you initialize the graph with will need to be be observed by
// an `Observer` before you can stabilize them.
func New(opts ...GraphOption) *Graph {
	options := GraphOptions{
		MaxHeight: DefaultMaxHeight,
	}
	for _, opt := range opts {
		opt(&options)
	}
	g := &Graph{
		id:                       NewIdentifier(),
		stabilizationNum:         1,
		status:                   StatusNotStabilizing,
		nodes:                    make(map[Identifier]INode),
		observers:                make(map[Identifier]IObserver),
		recomputeHeap:            newRecomputeHeap(options.MaxHeight),
		adjustHeightsHeap:        newAdjustHeightsHeap(options.MaxHeight),
		setDuringStabilization:   make(map[Identifier]INode),
		handleAfterStabilization: make(map[Identifier][]func(context.Context)),
		propagateInvalidityQueue: new(queue[INode]),
		workerPool:               new(parallelBatch),
	}
	g.workerPool.SetLimit(runtime.NumCPU())
	return g
}

// GraphOption mutates GraphOptions.
type GraphOption func(*GraphOptions)

// OptGraphMaxHeight sets the graph max recompute height.
func OptGraphMaxHeight(maxHeight int) func(*GraphOptions) {
	return func(g *GraphOptions) {
		g.MaxHeight = maxHeight
	}
}

// GraphOptions are options for graphs.
type GraphOptions struct {
	MaxHeight int
}

const (
	// DefaultMaxHeight is the default maximum height that can
	// be tracked in the recompute heap.
	DefaultMaxHeight = 256
)

var (
	_ Scope = (*Graph)(nil)
)

// Graph is the state that is shared across nodes in a computation graph.
//
// You should instantiate this type with the `New()` function.
//
// The graph holds information such as, how many stabilizations have happened,
// what node are currently observed, and what nodes need to be recomputed.
type Graph struct {
	// id is a unique identifier for the graph
	id Identifier
	// label is a descriptive label for the graph
	label string

	nodesMu sync.Mutex
	// observed are the nodes that the graph currently observes
	// organized by node id.
	nodes map[Identifier]INode

	// observersMu interlocks acces to observers
	observersMu sync.Mutex
	// observers hold references to observers organized by node id.
	observers map[Identifier]IObserver

	// recomputeHeap is the heap of nodes to be processed
	// organized by pseudo-height. The recompute heap
	// itself is concurrent safe.
	recomputeHeap *recomputeHeap
	// adjustHeightsHeap is a list of nodes to adjust the heights for.
	adjustHeightsHeap *adjustHeightsHeap

	// setDuringStabilizationMu interlocks acces to setDuringStabilization
	setDuringStabilizationMu sync.Mutex
	// setDuringStabilization is a list of nodes that were
	// set during stabilization
	setDuringStabilization map[Identifier]INode

	// handleAfterStabilization is a list of update
	// handlers that need to run after stabilization is done.
	handleAfterStabilization map[Identifier][]func(context.Context)
	// handleAfterStabilizationMu coordinates access to handleAfterStabilization
	handleAfterStabilizationMu sync.Mutex

	// stabilizationNum is the version
	// of the graph in respect to when
	// nodes are considered stale or changed
	stabilizationNum uint64
	// status is the general status of the graph where
	// the possible states are:
	// - StatusNotStabilizing (default)
	// - StatusStabilizing
	// - StatusRunningUpdateHandlers
	status int32
	// stabilizationStarted is the time of the stabilization pass currently in progress
	stabilizationStarted time.Time
	// numNodes are the total number of nodes found during
	// discovery and is typically used for testing
	numNodes uint64
	// numNodesRecomputed is the total number of nodes
	// that have been recomputed in the graph's history
	// and is typically used in testing
	numNodesRecomputed uint64
	// numNodesChanged is the total number of nodes
	// that have been changed in the graph's history
	// and is typically used in testing
	numNodesChanged uint64

	// metadata is extra data you can add to the graph instance and
	// manage yourself.
	metadata any

	// onStabilizationStart are optional hooks called when stabilization starts.
	onStabilizationStart []func(context.Context)

	// onStabilizationEnd are optional hooks called when stabilization ends.
	onStabilizationEnd []func(context.Context, time.Time, error)

	propagateInvalidityQueue *queue[INode]

	workerPool *parallelBatch
}

// ID is the identifier for the graph.
func (graph *Graph) ID() Identifier {
	return graph.id
}

// Label returns the graph label.
func (graph *Graph) Label() string {
	return graph.label
}

// SetLabel sets the graph label.
func (graph *Graph) SetLabel(label string) {
	graph.label = label
}

// Metadata is extra data held on the graph instance.
func (graph *Graph) Metadata() any {
	return graph.metadata
}

// SetMetadata sets the metadata for the graph instance.
func (graph *Graph) SetMetadata(metadata any) {
	graph.metadata = metadata
}

// IsStabilizing returns if the graph is currently stabilizing.
func (graph *Graph) IsStabilizing() bool {
	return atomic.LoadInt32(&graph.status) != StatusNotStabilizing
}

// IsObserving returns if a graph is observing a given node.
func (graph *Graph) Has(gn INode) (ok bool) {
	graph.nodesMu.Lock()
	_, ok = graph.nodes[gn.Node().id]
	graph.nodesMu.Unlock()
	return
}

// HasObserver returns if a graph has a given observer.
func (graph *Graph) HasObserver(gn INode) (ok bool) {
	graph.observersMu.Lock()
	_, ok = graph.observers[gn.Node().id]
	graph.observersMu.Unlock()
	return
}

// OnStabilizationStart adds a stabilization start handler.
func (graph *Graph) OnStabilizationStart(handler func(context.Context)) {
	graph.onStabilizationStart = append(graph.onStabilizationStart, handler)
}

// OnStabilizationEnd adds a stabilization end handler.
func (graph *Graph) OnStabilizationEnd(handler func(context.Context, time.Time, error)) {
	graph.onStabilizationEnd = append(graph.onStabilizationEnd, handler)
}

// Node helpers

// SetStale sets a node as stale.
func (graph *Graph) SetStale(gn INode) {
	n := gn.Node()
	n.setAt = graph.stabilizationNum
	if gn.Node().heightInRecomputeHeap == HeightUnset {
		graph.recomputeHeap.add(gn)
	}
}

//
// Scope interface methods
//

<<<<<<< HEAD
func (graph *Graph) isTopScope() bool        { return true }
func (graph *Graph) isScopeValid() bool      { return true }
func (graph *Graph) isScopeNecessary() bool  { return true }
func (graph *Graph) scopeGraph() *Graph      { return graph }
func (graph *Graph) scopeHeight() int        { return HeightUnset }
func (graph *Graph) addScopeNode(_ INode)    {}
func (graph *Graph) removeScopeNode(_ INode) {}
func (graph *Graph) String() string          { return fmt.Sprintf("{graph:%s}", graph.id.Short()) }
=======
func (graph *Graph) isTopScope() bool       { return true }
func (graph *Graph) isScopeValid() bool     { return true }
func (graph *Graph) isScopeNecessary() bool { return true }
func (graph *Graph) scopeGraph() *Graph     { return graph }
func (graph *Graph) scopeHeight() int       { return HeightUnset }
func (graph *Graph) addScopeNode(_ INode)   {}

func (graph *Graph) String() string { return fmt.Sprintf("{graph:%s}", graph.id.Short()) }
>>>>>>> 0d754787

//
// Internal discovery & observe methods
//

func (graph *Graph) invalidateNode(node INode) {
	if !node.Node().valid {
		return
	}

	nn := node.Node()
	nn.changedAt = graph.stabilizationNum
	nn.recomputedAt = graph.stabilizationNum
	if nn.isNecessary() {
		graph.removeParents(node)
		nn.height = node.Node().createdIn.scopeHeight() + 1
	}
	nn.maybeInvalidate()
	nn.valid = false
	for _, child := range node.Node().children {
		graph.propagateInvalidityQueue.push(child)
	}
	if node.Node().heightInRecomputeHeap != HeightUnset {
		graph.recomputeHeap.remove(node)
	}
}

func (graph *Graph) removeParents(child INode) {
	for _, parent := range child.Node().nodeParents() {
		graph.removeParent(child, parent)
	}
}

func (graph *Graph) unlink(child, parent INode) {
	child.Node().removeParent(parent.Node().id)
	parent.Node().removeChild(child.Node().id)
}

func (graph *Graph) removeParent(child, parent INode) {
	graph.unlink(child, parent)
	graph.checkIfUnnecessary(parent)
}

func (graph *Graph) checkIfUnnecessary(parent INode) {
	if !parent.Node().isNecessary() {
		graph.becameUnnecessary(parent)
	}
}

func (graph *Graph) becameUnnecessary(parent INode) {
	graph.removeParents(parent)
	graph.removeNode(parent)
}

func (graph *Graph) edgeIsStale(child, parent INode) bool {
	return parent.Node().changedAt > child.Node().recomputedAt
}

var errChildNil = errors.New("child node is <nil>, cannot continue")
var errParentNil = errors.New("parent node is <nil>, cannot continue")

func (graph *Graph) addChild(child, parent INode) error {
	if child == nil {
		return errChildNil
	}
	if parent == nil {
		return errParentNil
	}
	if err := graph.addChildWithoutAdjustingHeights(child, parent); err != nil {
		return err
	}
	if parent.Node().height >= child.Node().height {
		if err := graph.adjustHeightsHeap.adjustHeights(graph.recomputeHeap, child, parent); err != nil {
			return err
		}
	}
	graph.propagateInvalidity()
	if child.Node().recomputedAt == 0 || graph.edgeIsStale(child, parent) {
		graph.recomputeHeap.addIfNotPresent(child)
	}
	return nil
}

func (graph *Graph) changeParent(child, oldParent, newParent INode) error {
	if oldParent != nil && newParent != nil {
		if oldParent.Node().id == newParent.Node().id {
			return nil
		}
		oldParent.Node().removeChild(child.Node().id)
		oldParent.Node().forceNecessary = true
		if err := graph.addChild(child, newParent); err != nil {
			return err
		}
		oldParent.Node().forceNecessary = false
		graph.checkIfUnnecessary(oldParent)
		return nil
	}
	if oldParent == nil {
		return graph.addChild(child, newParent)
	}

	// newParent is nil
	oldParent.Node().removeChild(child.Node().id)
	graph.checkIfUnnecessary(oldParent)
	return nil
}

func (graph *Graph) propagateInvalidity() {
	for graph.propagateInvalidityQueue.len() > 0 {
		node, _ := graph.propagateInvalidityQueue.pop()
		if node.Node().valid {
			if node.Node().shouldBeInvalidated() {
				graph.invalidateNode(node)
			} else {
				graph.recomputeHeap.addIfNotPresent(node)
			}
		}
	}
}

func (graph *Graph) link(child, parent INode) {
	parent.Node().addChildren(child)
	child.Node().addParents(parent)
}

func (graph *Graph) addChildWithoutAdjustingHeights(child, parent INode) error {
	wasNecessary := parent.Node().isNecessary()
	graph.link(child, parent)
	if !parent.Node().valid {
		graph.propagateInvalidityQueue.push(child)
	}
	if !wasNecessary {
		if err := graph.becameNecessaryRecursive(parent); err != nil {
			return err
		}
	}
	return nil
}

func (graph *Graph) becameNecessaryRecursive(node INode) (err error) {
	graph.addNode(node)
	if err = graph.adjustHeightsHeap.setHeight(node, node.Node().createdIn.scopeHeight()+1); err != nil {
		return
	}
	for _, parent := range node.Node().nodeParents() {
		if err = graph.addChildWithoutAdjustingHeights(node, parent); err != nil {
			return err
		}
		if parent.Node().height >= node.Node().height {
			if err = graph.adjustHeightsHeap.setHeight(node, parent.Node().height+1); err != nil {
				return
			}
		}
	}
	if node.Node().isStale() {
		graph.recomputeHeap.addIfNotPresent(node)
	}
	return
}

func (graph *Graph) becameNecessary(node INode) error {
	if err := graph.becameNecessaryRecursive(node); err != nil {
		return err
	}
	graph.propagateInvalidity()
	return nil
}

func (graph *Graph) addNode(n INode) {
	graph.nodesMu.Lock()
	defer graph.nodesMu.Unlock()

	gnn := n.Node()
	_, graphAlreadyHasNode := graph.nodes[gnn.id]
	if graphAlreadyHasNode {
		return
	}
	graph.numNodes++
	gnn.initializeFrom(n)
	graph.nodes[gnn.id] = n
}

func (graph *Graph) addObserver(on IObserver) {
	graph.observersMu.Lock()
	defer graph.observersMu.Unlock()

	onn := on.Node()
	_, graphAlreadyHasObserver := graph.observers[onn.id]
	if graphAlreadyHasObserver {
		return
	}
	graph.numNodes++
	onn.initializeFrom(on)
	graph.observers[onn.id] = on
}

func (graph *Graph) removeObserver(on IObserver) {
	graph.observersMu.Lock()
	delete(graph.observers, on.Node().id)
	graph.observersMu.Unlock()
	graph.zeroNode(on)
}

func (graph *Graph) removeNode(gn INode) {
	graph.nodesMu.Lock()
	delete(graph.nodes, gn.Node().id)
	graph.nodesMu.Unlock()
	graph.zeroNode(gn)
}

func (graph *Graph) zeroNode(n INode) {
	if n.Node().heightInRecomputeHeap != HeightUnset {
		graph.recomputeHeap.remove(n)
	}

	graph.numNodes--

	nn := n.Node()

	graph.handleAfterStabilizationMu.Lock()
	delete(graph.handleAfterStabilization, nn.ID())
	graph.handleAfterStabilizationMu.Unlock()

	nn.setAt = 0
	nn.changedAt = 0
	nn.recomputedAt = 0

	// mirror how we initialized the node
	nn.valid = true

	nn.parents = nil
	nn.children = nil
	nn.observers = nil

	// TODO (wc): why can't i zero these out?
	// nn.createdIn = nil
	nn.height = HeightUnset
	nn.heightInRecomputeHeap = HeightUnset
	nn.heightInAdjustHeightsHeap = HeightUnset
}

func (graph *Graph) observeNode(o IObserver, input INode) error {
	graph.addObserver(o)
	wasNecsesary := input.Node().isNecessary()
	input.Node().addObservers(o)
	if !input.Node().valid {
		graph.propagateInvalidityQueue.push(input)
	}
	if !wasNecsesary {
		if err := graph.becameNecessary(input); err != nil {
			return err
		}
	}

	graph.handleAfterStabilizationMu.Lock()
	graph.handleAfterStabilization[o.Node().id] = o.Node().onUpdateHandlers
	graph.handleAfterStabilizationMu.Unlock()

	graph.propagateInvalidity()
	return nil
}

func (graph *Graph) unobserveNode(o IObserver, input INode) {
	g := GraphForNode(o)
	g.removeObserver(o)
	input.Node().removeObserver(o.Node().id)
	g.checkIfUnnecessary(input)
}

//
// stabilization methods
//

func (graph *Graph) ensureNotStabilizing(ctx context.Context) error {
	if atomic.LoadInt32(&graph.status) != StatusNotStabilizing {
		TracePrintf(ctx, "stabilize; already stabilizing, cannot continue")
		return ErrAlreadyStabilizing
	}
	return nil
}

func (graph *Graph) stabilizeStart(ctx context.Context) context.Context {
	atomic.StoreInt32(&graph.status, StatusStabilizing)
	for _, handler := range graph.onStabilizationStart {
		handler(ctx)
	}
	graph.stabilizationStarted = time.Now()
	ctx = WithStabilizationNumber(ctx, graph.stabilizationNum)
	TracePrintln(ctx, "stabilization starting")
	return ctx
}

func (graph *Graph) stabilizeEnd(ctx context.Context, err error) {
	defer func() {
		graph.stabilizationStarted = time.Time{}
		atomic.StoreInt32(&graph.status, StatusNotStabilizing)
	}()
	for _, handler := range graph.onStabilizationEnd {
		handler(ctx, graph.stabilizationStarted, err)
	}
	if err != nil {
		TraceErrorf(ctx, "stabilization error: %v", err)
		TracePrintf(ctx, "stabilization failed (%v elapsed)", time.Since(graph.stabilizationStarted).Round(time.Microsecond))
	} else {
		TracePrintf(ctx, "stabilization complete (%v elapsed)", time.Since(graph.stabilizationStarted).Round(time.Microsecond))
	}
	graph.stabilizeEndRunUpdateHandlers(ctx)
	graph.stabilizationNum++
	graph.stabilizeEndHandleSetDuringStabilization(ctx)
}

func (graph *Graph) stabilizeEndHandleSetDuringStabilization(ctx context.Context) {
	graph.setDuringStabilizationMu.Lock()
	defer graph.setDuringStabilizationMu.Unlock()
	for _, n := range graph.setDuringStabilization {
		_ = n.Node().maybeStabilize(ctx)
		graph.SetStale(n)
	}
	clear(graph.setDuringStabilization)
}

func (graph *Graph) stabilizeEndRunUpdateHandlers(ctx context.Context) {
	graph.handleAfterStabilizationMu.Lock()
	defer graph.handleAfterStabilizationMu.Unlock()

	atomic.StoreInt32(&graph.status, StatusRunningUpdateHandlers)
	if len(graph.handleAfterStabilization) > 0 {
		TracePrintln(ctx, "stabilization calling user update handlers starting")
		defer func() {
			TracePrintln(ctx, "stabilization calling user update handlers complete")
		}()
	}
	for _, uhGroup := range graph.handleAfterStabilization {
		for _, uh := range uhGroup {
			uh(ctx)
		}
	}
	clear(graph.handleAfterStabilization)
}

// recompute starts the recompute cycle for the node
// setting the recomputedAt field and possibly changing the value.
func (graph *Graph) recompute(ctx context.Context, n INode, parallel bool) (err error) {
	graph.numNodesRecomputed++

	nn := n.Node()
	nn.numRecomputes++
	nn.recomputedAt = graph.stabilizationNum

	var shouldCutoff bool
	shouldCutoff, err = nn.maybeCutoff(ctx)
	if err != nil {
		for _, eh := range nn.onErrorHandlers {
			eh(ctx, err)
		}
		return
	}
	if shouldCutoff {
		return
	}

	graph.numNodesChanged++
	nn.numChanges++

	if err = nn.maybeStabilize(ctx); err != nil {
		for _, eh := range nn.onErrorHandlers {
			eh(ctx, err)
		}
		return
	}

	nn.changedAt = graph.stabilizationNum
	if len(nn.onUpdateHandlers) > 0 {
		// graph.handleAfterStabilizationMu.Lock()
		graph.handleAfterStabilization[nn.id] = nn.onUpdateHandlers
		// graph.handleAfterStabilizationMu.Unlock()
	}

	if parallel {
		for _, c := range nn.children {
			if c.Node().isNecessary() && c.Node().isStale() {
				graph.recomputeHeap.addIfNotPresent(c)
			}
		}
	} else {
		for _, c := range nn.children {
			if c.Node().isNecessary() && c.Node().isStale() && c.Node().heightInRecomputeHeap == HeightUnset {
				graph.recomputeHeap.addNodeUnsafe(c)
			}
		}
	}

	// recompute observers immediately because logically they're
	// children of this node but will not have any children themselves.
	for _, o := range nn.observers {
		if len(o.Node().onUpdateHandlers) > 0 {
			// graph.handleAfterStabilizationMu.Lock()
			graph.handleAfterStabilization[nn.id] = o.Node().onUpdateHandlers
			// graph.handleAfterStabilizationMu.Unlock()
		}
	}
	return
}<|MERGE_RESOLUTION|>--- conflicted
+++ resolved
@@ -221,7 +221,6 @@
 // Scope interface methods
 //
 
-<<<<<<< HEAD
 func (graph *Graph) isTopScope() bool        { return true }
 func (graph *Graph) isScopeValid() bool      { return true }
 func (graph *Graph) isScopeNecessary() bool  { return true }
@@ -230,16 +229,6 @@
 func (graph *Graph) addScopeNode(_ INode)    {}
 func (graph *Graph) removeScopeNode(_ INode) {}
 func (graph *Graph) String() string          { return fmt.Sprintf("{graph:%s}", graph.id.Short()) }
-=======
-func (graph *Graph) isTopScope() bool       { return true }
-func (graph *Graph) isScopeValid() bool     { return true }
-func (graph *Graph) isScopeNecessary() bool { return true }
-func (graph *Graph) scopeGraph() *Graph     { return graph }
-func (graph *Graph) scopeHeight() int       { return HeightUnset }
-func (graph *Graph) addScopeNode(_ INode)   {}
-
-func (graph *Graph) String() string { return fmt.Sprintf("{graph:%s}", graph.id.Short()) }
->>>>>>> 0d754787
 
 //
 // Internal discovery & observe methods
